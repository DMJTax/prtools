from setuptools import setup

setup(
   name='prtools',
   version='1.0',
   description='Bare-bones implementation of Prtools for Python',
   author='D.M.J. Tax',
   author_email='',
<<<<<<< HEAD
   packages=["prtools"],
=======
   packages=['prtools'],
>>>>>>> 60c35643
   install_requires=['sklearn', 'numpy', 'matplotlib'],
)<|MERGE_RESOLUTION|>--- conflicted
+++ resolved
@@ -6,10 +6,7 @@
    description='Bare-bones implementation of Prtools for Python',
    author='D.M.J. Tax',
    author_email='',
-<<<<<<< HEAD
    packages=["prtools"],
-=======
-   packages=['prtools'],
->>>>>>> 60c35643
+
    install_requires=['sklearn', 'numpy', 'matplotlib'],
 )